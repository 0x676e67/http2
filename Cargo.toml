--- conflicted
+++ resolved
@@ -46,18 +46,13 @@
 tokio = { version = "1", features = ["io-util"] }
 bytes = "1"
 http = "1"
-<<<<<<< HEAD
-tracing = { version = "0.1", default-features = false, features = ["std"] }
-=======
-tracing = { version = "0.1.35", default-features = false, features = ["std"], optional = true }
->>>>>>> c8a2b137
+tracing = { version = "0.1", default-features = false, features = ["std"], optional = true }
 fnv = "1.0.5"
 slab = "0.4.2"
 indexmap = { version = "2", features = ["std"] }
 
 [dev-dependencies]
-# Test
-tracing = { version = "0.1.35", default-features = false, features = ["std"] }
+tracing = { version = "0.1", default-features = false, features = ["std"] }
 
 # Fuzzing
 quickcheck = { version = "1.0.3", default-features = false }
