--- conflicted
+++ resolved
@@ -3,11 +3,7 @@
 # When releasing to crates.io:
 # - Update CHANGELOG.md.
 # - Create git tag
-<<<<<<< HEAD
-version = "0.3.26"
-=======
 version = "0.4.5"
->>>>>>> 0b590089
 license = "MIT"
 authors = ["0x676e67 <gngppz@gmail.com>"]
 description = "An HTTP/2 client and server"
@@ -47,13 +43,8 @@
 tokio-util = { version = "0.7.1", features = ["codec", "io"] }
 tokio = { version = "1", features = ["io-util"] }
 bytes = "1"
-<<<<<<< HEAD
-http = "0.2"
+http = "1"
 tracing = { version = "0.1", default-features = false, features = ["std"] }
-=======
-http = "1"
-tracing = { version = "0.1.32", default-features = false, features = ["std"] }
->>>>>>> 0b590089
 fnv = "1.0.5"
 slab = "0.4.2"
 indexmap = { version = "2", features = ["std"] }
