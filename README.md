# http2

A Tokio aware, HTTP/2 client & server implementation for Rust.

[![CI](https://github.com/0x676e67/http2/actions/workflows/CI.yml/badge.svg)](https://github.com/0x676e67/http2/actions/workflows/CI.yml)
[![License: MIT](https://img.shields.io/badge/License-MIT-blue.svg)](https://opensource.org/licenses/MIT)
[![Crates.io](https://img.shields.io/crates/v/http2.svg)](https://crates.io/crates/http2)
[![Documentation](https://docs.rs/http2/badge.svg)][dox]

More information about this crate can be found in the [crate documentation][dox].

[dox]: https://docs.rs/http2

## Features

* Client and server HTTP/2 implementation.
* Implements the full HTTP/2 specification.
* Passes [h2spec](https://github.com/summerwind/h2spec).
* Focus on performance and correctness.
* Built on [Tokio](https://tokio.rs).

## Non-goals

This package focuses solely on implementing the HTTP/2 specification. It supports client-side processing based on the original [h2](https://github.com/hyperium/h2) branch, including:

* Optional [tracing](https://github.com/hyperium/h2/issues/713)
* Pseudo-header permutation for headers frame
* Experimental and permuted settings frame support
* Priority frame support (client-side only)

## Accolades

<<<<<<< HEAD
The project is based on a fork of [h2](https://github.com/hyperium/h2).
=======
## Usage

To use `h2`, first add this to your `Cargo.toml`:

```toml
[dependencies]
h2 = "0.4"
```

Next, add this to your crate:

```rust
extern crate h2;

use h2::server::Connection;

fn main() {
    // ...
}
```

## FAQ

**Is this an embedded Java SQL database engine?**

[No](https://www.h2database.com).
>>>>>>> f36a0325
<|MERGE_RESOLUTION|>--- conflicted
+++ resolved
@@ -13,50 +13,44 @@
 
 ## Features
 
-* Client and server HTTP/2 implementation.
-* Implements the full HTTP/2 specification.
-* Passes [h2spec](https://github.com/summerwind/h2spec).
-* Focus on performance and correctness.
-* Built on [Tokio](https://tokio.rs).
+- Client and server HTTP/2 implementation.
+- Implements the full HTTP/2 specification.
+- Passes [h2spec](https://github.com/summerwind/h2spec).
+- Focus on performance and correctness.
+- Built on [Tokio](https://tokio.rs).
 
 ## Non-goals
 
 This package focuses solely on implementing the HTTP/2 specification. It supports client-side processing based on the original [h2](https://github.com/hyperium/h2) branch, including:
 
-* Optional [tracing](https://github.com/hyperium/h2/issues/713)
-* Pseudo-header permutation for headers frame
-* Experimental and permuted settings frame support
-* Priority frame support (client-side only)
+- Optional [tracing](https://github.com/hyperium/h2/issues/713)
+- Pseudo-header permutation for headers frame
+- Experimental and permuted settings frame support
+- Priority frame support (client-side only)
 
-## Accolades
+This crate is now used by [wreq](https://github.com/0x676e67/wreq), which will provide all of these features.
 
-<<<<<<< HEAD
-The project is based on a fork of [h2](https://github.com/hyperium/h2).
-=======
 ## Usage
 
-To use `h2`, first add this to your `Cargo.toml`:
+To use `http2`, first add this to your `Cargo.toml`:
 
 ```toml
 [dependencies]
-h2 = "0.4"
+http2 = "0.5"
 ```
 
 Next, add this to your crate:
 
 ```rust
-extern crate h2;
+extern crate http2;
 
-use h2::server::Connection;
+use http2::server::Connection;
 
 fn main() {
     // ...
 }
 ```
 
-## FAQ
+## Accolades
 
-**Is this an embedded Java SQL database engine?**
-
-[No](https://www.h2database.com).
->>>>>>> f36a0325
+The project is based on a fork of [h2](https://github.com/hyperium/h2).