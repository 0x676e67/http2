//! An asynchronous, HTTP/2 server and client implementation.
//!
//! This library implements the [HTTP/2] specification. The implementation is
//! asynchronous, using [futures] as the basis for the API. The implementation
//! is also decoupled from TCP or TLS details. The user must handle ALPN and
//! HTTP/1.1 upgrades themselves.
//!
//! # Getting started
//!
//! Add the following to your `Cargo.toml` file:
//!
//! ```toml
//! [dependencies]
//! h2 = "0.4"
//! ```
//!
//! # Layout
//!
//! The crate is split into [`client`] and [`server`] modules. Types that are
//! common to both clients and servers are located at the root of the crate.
//!
//! See module level documentation for more details on how to use `h2`.
//!
//! # Handshake
//!
//! Both the client and the server require a connection to already be in a state
//! ready to start the HTTP/2 handshake. This library does not provide
//! facilities to do this.
//!
//! There are three ways to reach an appropriate state to start the HTTP/2
//! handshake.
//!
//! * Opening an HTTP/1.1 connection and performing an [upgrade].
//! * Opening a connection with TLS and use ALPN to negotiate the protocol.
//! * Open a connection with prior knowledge, i.e. both the client and the
//!   server assume that the connection is immediately ready to start the
//!   HTTP/2 handshake once opened.
//!
//! Once the connection is ready to start the HTTP/2 handshake, it can be
//! passed to [`server::handshake`] or [`client::handshake`]. At this point, the
//! library will start the handshake process, which consists of:
//!
//! * The client sends the connection preface (a predefined sequence of 24
//! octets).
//! * Both the client and the server sending a SETTINGS frame.
//!
//! See the [Starting HTTP/2] in the specification for more details.
//!
//! # Flow control
//!
//! [Flow control] is a fundamental feature of HTTP/2. The `h2` library
//! exposes flow control to the user.
//!
//! An HTTP/2 client or server may not send unlimited data to the peer. When a
//! stream is initiated, both the client and the server are provided with an
//! initial window size for that stream.  A window size is the number of bytes
//! the endpoint can send to the peer. At any point in time, the peer may
//! increase this window size by sending a `WINDOW_UPDATE` frame. Once a client
//! or server has sent data filling the window for a stream, no further data may
//! be sent on that stream until the peer increases the window.
//!
//! There is also a **connection level** window governing data sent across all
//! streams.
//!
//! Managing flow control for inbound data is done through [`FlowControl`].
//! Managing flow control for outbound data is done through [`SendStream`]. See
//! the struct level documentation for those two types for more details.
//!
//! [HTTP/2]: https://http2.github.io/
//! [futures]: https://docs.rs/futures/
//! [`client`]: client/index.html
//! [`server`]: server/index.html
//! [Flow control]: http://httpwg.org/specs/rfc7540.html#FlowControl
//! [`FlowControl`]: struct.FlowControl.html
//! [`SendStream`]: struct.SendStream.html
//! [Starting HTTP/2]: http://httpwg.org/specs/rfc7540.html#starting
//! [upgrade]: https://developer.mozilla.org/en-US/docs/Web/HTTP/Protocol_upgrade_mechanism
//! [`server::handshake`]: server/fn.handshake.html
//! [`client::handshake`]: client/fn.handshake.html

#![doc(html_root_url = "https://docs.rs/h2/0.3.23")]
#![deny(
    missing_debug_implementations,
    missing_docs,
    clippy::missing_safety_doc,
    clippy::undocumented_unsafe_blocks
)]
#![allow(clippy::type_complexity, clippy::manual_range_contains)]
#![cfg_attr(not(h2_internal_check_unexpected_cfgs), allow(unexpected_cfgs))]
#![cfg_attr(test, deny(warnings))]

macro_rules! proto_err {
    (conn: $($msg:tt)+) => {
        tracing::debug!("connection error PROTOCOL_ERROR -- {};", format_args!($($msg)+))
    };
    (stream: $($msg:tt)+) => {
        tracing::debug!("stream error PROTOCOL_ERROR -- {};", format_args!($($msg)+))
    };
}

macro_rules! ready {
    ($e:expr) => {
        match $e {
            ::std::task::Poll::Ready(r) => r,
            ::std::task::Poll::Pending => return ::std::task::Poll::Pending,
        }
    };
}

#[cfg_attr(feature = "unstable", allow(missing_docs))]
mod codec;
mod error;
mod hpack;

#[cfg(not(feature = "unstable"))]
mod proto;

#[cfg(feature = "unstable")]
#[allow(missing_docs)]
pub mod proto;

#[cfg(not(feature = "unstable"))]
mod frame;

#[cfg(feature = "unstable")]
#[allow(missing_docs)]
pub mod frame;

pub mod client;
pub mod ext;
pub mod server;
mod share;

#[cfg(fuzzing)]
#[cfg_attr(feature = "unstable", allow(missing_docs))]
pub mod fuzz_bridge;

pub use crate::error::{Error, Reason};
pub use crate::share::{FlowControl, Ping, PingPong, Pong, RecvStream, SendStream, StreamId};

#[cfg(feature = "unstable")]
pub use codec::{Codec, SendError, UserError};

<<<<<<< HEAD
#[allow(missing_docs)]
pub mod profile;
=======
use std::future::Future;
use std::pin::Pin;
use std::task::{Context, Poll};

/// Creates a future from a function that returns `Poll`.
fn poll_fn<T, F: FnMut(&mut Context<'_>) -> T>(f: F) -> PollFn<F> {
    PollFn(f)
}

/// The future created by `poll_fn`.
struct PollFn<F>(F);

impl<F> Unpin for PollFn<F> {}

impl<T, F: FnMut(&mut Context<'_>) -> Poll<T>> Future for PollFn<F> {
    type Output = T;

    fn poll(mut self: Pin<&mut Self>, cx: &mut Context<'_>) -> Poll<Self::Output> {
        (self.0)(cx)
    }
}
>>>>>>> f161f7cf
<|MERGE_RESOLUTION|>--- conflicted
+++ resolved
@@ -141,10 +141,8 @@
 #[cfg(feature = "unstable")]
 pub use codec::{Codec, SendError, UserError};
 
-<<<<<<< HEAD
 #[allow(missing_docs)]
 pub mod profile;
-=======
 use std::future::Future;
 use std::pin::Pin;
 use std::task::{Context, Poll};
@@ -165,5 +163,4 @@
     fn poll(mut self: Pin<&mut Self>, cx: &mut Context<'_>) -> Poll<Self::Output> {
         (self.0)(cx)
     }
-}
->>>>>>> f161f7cf
+}