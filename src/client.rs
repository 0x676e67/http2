--- conflicted
+++ resolved
@@ -345,12 +345,9 @@
     ///
     /// When this gets exceeded, we issue GOAWAYs.
     local_max_error_reset_streams: Option<usize>,
-<<<<<<< HEAD
 
     /// Profile Settings
     _profile: AgentProfile,
-=======
->>>>>>> 07fc8245
 }
 
 #[derive(Debug)]
@@ -661,10 +658,8 @@
             settings: Default::default(),
             stream_id: 1.into(),
             local_max_error_reset_streams: Some(proto::DEFAULT_LOCAL_RESET_COUNT_MAX),
-<<<<<<< HEAD
+            local_max_error_reset_streams: Some(proto::DEFAULT_LOCAL_RESET_COUNT_MAX),
             _profile: AgentProfile::default(),
-=======
->>>>>>> 07fc8245
         }
     }
 
