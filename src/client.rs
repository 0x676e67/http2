--- conflicted
+++ resolved
@@ -1193,19 +1193,13 @@
         self
     }
 
-<<<<<<< HEAD
-    /// Sets the unknown settings.
-    pub fn unknown_settings(&mut self, iter: impl IntoIterator<Item = Setting>) -> &mut Self {
-        self.settings.set_unknown_settings(iter);
-=======
-    /// Configures HTTP/2 setting with identifier 9.
+    /// Configures custom HTTP/2 setting.
     ///
     /// This setting is reserved for future use or experimental purposes.
     /// Enabling or disabling it may have no effect unless explicitly supported
     /// by the server or client implementation.
-    pub fn unknown_setting9(&mut self, enabled: bool) -> &mut Self {
-        self.settings.set_unknown_setting_9(enabled);
->>>>>>> b656c518
+    pub fn unknown_settings(&mut self, iter: impl IntoIterator<Item = Setting>) -> &mut Self {
+        self.settings.set_unknown_settings(iter);
         self
     }
 
