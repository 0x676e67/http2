use {ConnectionError, Frame, FrameSize};
use client::Client;
use frame::{self, SettingSet, StreamId};
use proto::{self, ControlFlow, ControlPing, ControlSettings, Peer, PingPayload, ReadySink, WindowSize};
use server::Server;

use tokio_io::{AsyncRead, AsyncWrite};

use http::{request, response};
use bytes::{Bytes, IntoBuf};

use futures::*;

use std::marker::PhantomData;

/// An H2 connection
#[derive(Debug)]
pub struct Connection<T, P, B: IntoBuf = Bytes> {
<<<<<<< HEAD
    inner: proto::Transport<T, P, B::Buf>,
    peer: PhantomData<P>,
=======
    inner: proto::Inner<T, B::Buf>,
    streams: StreamMap<State>,
    // Set to `true` as long as the connection is in a valid state.
    active: bool,
    peer: PhantomData<(P, B)>,
>>>>>>> c0617776
}

pub fn new<T, P, B>(transport: proto::Transport<T, P, B::Buf>)
    -> Connection<T, P, B>
    where T: AsyncRead + AsyncWrite,
          P: Peer,
          B: IntoBuf,
{
    Connection {
        inner: transport,
<<<<<<< HEAD
=======
        streams: StreamMap::default(),
        active: true,
>>>>>>> c0617776
        peer: PhantomData,
    }
}


impl<T, P, B> ControlSettings for Connection<T, P, B>
    where T: ControlSettings,
          B: IntoBuf,
{
    fn update_local_settings(&mut self, local: frame::SettingSet) -> Result<(), ConnectionError> {
        self.inner.update_local_settings(local)
    }

    fn local_settings(&self) -> &SettingSet {
        self.inner.local_settings()
    }

    fn remote_settings(&self) -> &SettingSet {
        self.inner.remote_settings()
    }
}

impl<T, P, B> ControlFlow for Connection<T, P, B>
    where T: ControlFlow,
          B: IntoBuf,
{
    fn poll_remote_window_update(&mut self, id: StreamId) -> Poll<WindowSize, ConnectionError> {
        self.inner.poll_remote_window_update(id)
    }

    fn expand_local_window(&mut self, id: StreamId, incr: WindowSize) -> Result<(), ConnectionError> {
        self.inner.expand_local_window(id, incr)
    }
}

impl<T, P, B> ControlPing for Connection<T, P, B>
    where T: AsyncRead + AsyncWrite,
          T: ControlPing,
          P: Peer,
          B: IntoBuf,
{
    fn start_ping(&mut self, body: PingPayload) -> StartSend<PingPayload, ConnectionError> {
        self.inner.start_ping(body)
    }

    fn pop_pong(&mut self) -> Option<PingPayload> {
        self.inner.pop_pong()
    }
}

// Note: this is bytes-specific for now so that we can know the payload's length.
impl<T, P> Connection<T, P, Bytes>
    where T: AsyncRead + AsyncWrite,
          P: Peer,
{
    pub fn send_data(self,
                     id: StreamId,
                     data: Bytes,
                     end_of_stream: bool)
        -> sink::Send<Self>
    {
        self.send(Frame::Data {
            id,
            data_len: data.len() as FrameSize,
            data,
            end_of_stream,
        })
    }
}

impl<T, B> Connection<T, Client, B>
    where T: AsyncRead + AsyncWrite,
          B: IntoBuf,
{
    pub fn send_request(self,
                        id: StreamId, // TODO: Generate one internally?
                        request: request::Head,
                        end_of_stream: bool)
        -> sink::Send<Self>
    {
        self.send(Frame::Headers {
            id: id,
            headers: request,
            end_of_stream: end_of_stream,
        })
    }
}

impl<T, B> Connection<T, Server, B>
    where T: AsyncRead + AsyncWrite,
          B: IntoBuf,
{
    pub fn send_response(self,
                        id: StreamId, // TODO: Generate one internally?
                        response: response::Head,
                        end_of_stream: bool)
        -> sink::Send<Self>
    {
        self.send(Frame::Headers {
            id: id,
            headers: response,
            end_of_stream: end_of_stream,
        })
    }
}

impl<T, P, B> Stream for Connection<T, P, B>
    where T: AsyncRead + AsyncWrite,
          P: Peer,
          B: IntoBuf,
{
    type Item = Frame<P::Poll>;
    type Error = ConnectionError;

    fn poll(&mut self) -> Poll<Option<Self::Item>, ConnectionError> {
        use frame::Frame::*;
<<<<<<< HEAD
        trace!("poll");

        loop {
            let frame = match try!(self.inner.poll()) {
                Async::Ready(f) => f,
                Async::NotReady => {
                    // Receiving new frames may depend on ensuring that the write buffer
                    // is clear (e.g. if window updates need to be sent), so `poll_complete`
                    // is called here. 
                    try_ready!(self.inner.poll_complete());

                    // If the write buffer is cleared, attempt to poll the underlying
                    // stream once more because it, may have been made ready.
                    try_ready!(self.inner.poll())
=======

        trace!("Connection::poll");

        if !self.active {
            return Err(error::User::Corrupt.into());
        }

        let frame = match try!(self.inner.poll()) {
            Async::Ready(f) => f,
            Async::NotReady => {
                // Because receiving new frames may depend on ensuring that the
                // write buffer is clear, `poll_complete` is called here.
                let _ = try!(self.poll_complete());
                return Ok(Async::NotReady);
            }
        };

        trace!("received; frame={:?}", frame);

        let frame = match frame {
            Some(Headers(v)) => {
                let stream_id = v.stream_id();
                let end_of_stream = v.is_end_stream();

                let stream_initialized = try!(self.streams.entry(stream_id)
                     .or_insert(State::default())
                     .recv_headers::<P>(end_of_stream));

                if stream_initialized {
                    // TODO: Ensure available capacity for a new stream
                    // This won't be as simple as self.streams.len() as closed
                    // connections should not be factored.

                    if !P::is_valid_remote_stream_id(stream_id) {
                        self.active = false;
                        return Err(error::Reason::ProtocolError.into());
                    }
>>>>>>> c0617776
                }
            };

            trace!("poll; frame={:?}", frame);
            let frame = match frame {
                Some(Headers(v)) => Frame::Headers {
                    id: v.stream_id(),
                    end_of_stream: v.is_end_stream(),
                    headers: P::convert_poll_message(v),
                },

                Some(Data(v)) => Frame::Data {
                    id: v.stream_id(),
                    end_of_stream: v.is_end_stream(),
                    data_len: v.len(),
                    data: v.into_payload(),
                },

                Some(frame) => panic!("unexpected frame; frame={:?}", frame),
                None => return Ok(Async::Ready(None)),
            };

            return Ok(Async::Ready(Some(frame)));
        }
    }
}

impl<T, P, B> Sink for Connection<T, P, B>
    where T: AsyncRead + AsyncWrite,
          P: Peer,
          B: IntoBuf,
{
    type SinkItem = Frame<P::Send, B>;
    type SinkError = ConnectionError;

    /// Sends a frame to the remote.
    fn start_send(&mut self, item: Self::SinkItem)
        -> StartSend<Self::SinkItem, Self::SinkError>
    {
<<<<<<< HEAD
        trace!("start_send");

        // Ensure the transport is ready to send a frame before we transform the external
        // `Frame` into an internal `frame::Framme`.
        if self.inner.poll_ready()? == Async::NotReady {
=======
        if !self.active {
            return Err(error::User::Corrupt.into());
        }

        // First ensure that the upstream can process a new item
        if !try!(self.poll_ready()).is_ready() {
>>>>>>> c0617776
            return Ok(AsyncSink::NotReady(item));
        }

        match item {
            Frame::Headers { id, headers, end_of_stream } => {
                // This is a one-way conversion. By checking `poll_ready` first (above),
                // it's already been determined that the inner `Sink` can accept the item.
                // If the item is rejected, then there is a bug.
                let frame = P::convert_send_message(id, headers, end_of_stream);
                let res = self.inner.start_send(frame::Frame::Headers(frame))?;
                assert!(res.is_ready());
                Ok(AsyncSink::Ready)
            }

            Frame::Data { id, data, end_of_stream, .. } => {
                let frame = frame::Data::from_buf(id, data.into_buf(), end_of_stream);
                let res = try!(self.inner.start_send(frame.into()));
                assert!(res.is_ready());
                Ok(AsyncSink::Ready)
            }

            /*
            Frame::Trailers { id, headers } => {
                unimplemented!();
            }
            Frame::Body { id, chunk, end_of_stream } => {
                unimplemented!();
            }
            Frame::PushPromise { id, promise } => {
                unimplemented!();
            }
            Frame::Error { id, error } => {
                unimplemented!();
            }
            */
            _ => unimplemented!(),
        }
    }

    fn poll_complete(&mut self) -> Poll<(), ConnectionError> {
        trace!("poll_complete");
        self.inner.poll_complete()
    }
}

impl<T, P, B> ReadySink for Connection<T, P, B>
    where T: AsyncRead + AsyncWrite,
          P: Peer,
          B: IntoBuf,
{
    fn poll_ready(&mut self) -> Poll<(), Self::SinkError> {
        trace!("poll_ready");
        self.inner.poll_ready()
    }
}<|MERGE_RESOLUTION|>--- conflicted
+++ resolved
@@ -1,31 +1,23 @@
 use {ConnectionError, Frame, FrameSize};
 use client::Client;
+use error;
 use frame::{self, SettingSet, StreamId};
 use proto::{self, ControlFlow, ControlPing, ControlSettings, Peer, PingPayload, ReadySink, WindowSize};
 use server::Server;
 
+use bytes::{Bytes, IntoBuf};
+use http::{request, response};
+use futures::*;
 use tokio_io::{AsyncRead, AsyncWrite};
-
-use http::{request, response};
-use bytes::{Bytes, IntoBuf};
-
-use futures::*;
-
 use std::marker::PhantomData;
 
 /// An H2 connection
 #[derive(Debug)]
 pub struct Connection<T, P, B: IntoBuf = Bytes> {
-<<<<<<< HEAD
     inner: proto::Transport<T, P, B::Buf>,
-    peer: PhantomData<P>,
-=======
-    inner: proto::Inner<T, B::Buf>,
-    streams: StreamMap<State>,
     // Set to `true` as long as the connection is in a valid state.
     active: bool,
-    peer: PhantomData<(P, B)>,
->>>>>>> c0617776
+    _phantom: PhantomData<(P, B)>,
 }
 
 pub fn new<T, P, B>(transport: proto::Transport<T, P, B::Buf>)
@@ -36,18 +28,14 @@
 {
     Connection {
         inner: transport,
-<<<<<<< HEAD
-=======
-        streams: StreamMap::default(),
         active: true,
->>>>>>> c0617776
-        peer: PhantomData,
+        _phantom: PhantomData,
     }
 }
 
 
 impl<T, P, B> ControlSettings for Connection<T, P, B>
-    where T: ControlSettings,
+    where T: AsyncRead + AsyncWrite,
           B: IntoBuf,
 {
     fn update_local_settings(&mut self, local: frame::SettingSet) -> Result<(), ConnectionError> {
@@ -64,7 +52,7 @@
 }
 
 impl<T, P, B> ControlFlow for Connection<T, P, B>
-    where T: ControlFlow,
+    where T: AsyncRead + AsyncWrite,
           B: IntoBuf,
 {
     fn poll_remote_window_update(&mut self, id: StreamId) -> Poll<WindowSize, ConnectionError> {
@@ -78,7 +66,6 @@
 
 impl<T, P, B> ControlPing for Connection<T, P, B>
     where T: AsyncRead + AsyncWrite,
-          T: ControlPing,
           P: Peer,
           B: IntoBuf,
 {
@@ -157,8 +144,11 @@
 
     fn poll(&mut self) -> Poll<Option<Self::Item>, ConnectionError> {
         use frame::Frame::*;
-<<<<<<< HEAD
         trace!("poll");
+
+        if !self.active {
+            return Err(error::User::Corrupt.into());
+        }
 
         loop {
             let frame = match try!(self.inner.poll()) {
@@ -167,50 +157,11 @@
                     // Receiving new frames may depend on ensuring that the write buffer
                     // is clear (e.g. if window updates need to be sent), so `poll_complete`
                     // is called here. 
-                    try_ready!(self.inner.poll_complete());
+                    try_ready!(self.poll_complete());
 
                     // If the write buffer is cleared, attempt to poll the underlying
                     // stream once more because it, may have been made ready.
                     try_ready!(self.inner.poll())
-=======
-
-        trace!("Connection::poll");
-
-        if !self.active {
-            return Err(error::User::Corrupt.into());
-        }
-
-        let frame = match try!(self.inner.poll()) {
-            Async::Ready(f) => f,
-            Async::NotReady => {
-                // Because receiving new frames may depend on ensuring that the
-                // write buffer is clear, `poll_complete` is called here.
-                let _ = try!(self.poll_complete());
-                return Ok(Async::NotReady);
-            }
-        };
-
-        trace!("received; frame={:?}", frame);
-
-        let frame = match frame {
-            Some(Headers(v)) => {
-                let stream_id = v.stream_id();
-                let end_of_stream = v.is_end_stream();
-
-                let stream_initialized = try!(self.streams.entry(stream_id)
-                     .or_insert(State::default())
-                     .recv_headers::<P>(end_of_stream));
-
-                if stream_initialized {
-                    // TODO: Ensure available capacity for a new stream
-                    // This won't be as simple as self.streams.len() as closed
-                    // connections should not be factored.
-
-                    if !P::is_valid_remote_stream_id(stream_id) {
-                        self.active = false;
-                        return Err(error::Reason::ProtocolError.into());
-                    }
->>>>>>> c0617776
                 }
             };
 
@@ -225,7 +176,7 @@
                 Some(Data(v)) => Frame::Data {
                     id: v.stream_id(),
                     end_of_stream: v.is_end_stream(),
-                    data_len: v.len(),
+                    //data_len: v.len(),
                     data: v.into_payload(),
                 },
 
@@ -250,20 +201,15 @@
     fn start_send(&mut self, item: Self::SinkItem)
         -> StartSend<Self::SinkItem, Self::SinkError>
     {
-<<<<<<< HEAD
         trace!("start_send");
 
-        // Ensure the transport is ready to send a frame before we transform the external
-        // `Frame` into an internal `frame::Framme`.
-        if self.inner.poll_ready()? == Async::NotReady {
-=======
         if !self.active {
             return Err(error::User::Corrupt.into());
         }
 
-        // First ensure that the upstream can process a new item
+        // Ensure the transport is ready to send a frame before we transform the external
+        // `Frame` into an internal `frame::Frame`.
         if !try!(self.poll_ready()).is_ready() {
->>>>>>> c0617776
             return Ok(AsyncSink::NotReady(item));
         }
 
