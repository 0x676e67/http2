[package]
name = "h2-support"
version = "0.1.0"
authors = ["Carl Lerche <me@carllerche.com>"]
publish = false
edition = "2018"

[dependencies]
h2 = { package = "h2_imp", version = "0.3.21", features = ["stream", "unstable"] }

atty = "0.2"
bytes = "1"
tracing = "0.1"
tracing-subscriber = { version = "0.3", default-features = false, features = ["fmt"] }
tracing-tree = "0.2"
futures = { version = "0.3", default-features = false }
<<<<<<< HEAD
http = "0.2.11"
=======
http = "1"
>>>>>>> ee1f75a9
tokio = { version = "1", features = ["time"] }
tokio-test = "0.4"<|MERGE_RESOLUTION|>--- conflicted
+++ resolved
@@ -14,10 +14,6 @@
 tracing-subscriber = { version = "0.3", default-features = false, features = ["fmt"] }
 tracing-tree = "0.2"
 futures = { version = "0.3", default-features = false }
-<<<<<<< HEAD
-http = "0.2.11"
-=======
 http = "1"
->>>>>>> ee1f75a9
 tokio = { version = "1", features = ["time"] }
 tokio-test = "0.4"